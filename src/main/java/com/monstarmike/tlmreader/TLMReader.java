package com.monstarmike.tlmreader;

import java.io.BufferedInputStream;
import java.io.File;
import java.io.FileInputStream;
import java.io.IOException;
import java.io.InputStream;
import java.util.ArrayList;
<<<<<<< HEAD
import java.util.List;
=======
import java.util.Iterator;
>>>>>>> 902a225a

import com.monstarmike.tlmreader.datablock.DataBlock;
import com.monstarmike.tlmreader.datablock.HeaderBlock;
import com.monstarmike.tlmreader.datablock.HeaderDataBlock;
import com.monstarmike.tlmreader.datablock.HeaderNameBlock;
import com.monstarmike.tlmreader.datablock.HeaderRpmBlock;
import com.monstarmike.tlmreader.datablock.HeaderRxBlock;
import com.monstarmike.tlmreader.datablock.HeaderVoltBlock;

<<<<<<< HEAD
public class TLMReader {
	
	private int byteCounter;

	public int getNumberOfBytesRead() {
		return byteCounter;
	}

	public List<IFlight> parseFlightDefinitions(String path) throws IOException {
		return this.parseFlightDefinitions(new FileInputStream(new File(path)));
	}

	public Flight parseFlight(String path, int joId) throws IOException {
		return this.parseFlight(new FileInputStream(new File(path)), joId);
	}

	public List<IFlight> parseFlightDefinitions(InputStream inputStream) throws IOException {
		final ArrayList<IFlight> flights = new ArrayList<IFlight>();
		new TlmParser() {

			@Override
			public void handleHeaderBlock(byte[] headerBytes, int flightNumber) {
				if (HeaderNameBlock.isHeaderName(headerBytes)) {
					flights.add(new FlightDefinition());
					getCurrentFlight().addHeaderNameBlock(new HeaderNameBlock(headerBytes));
=======
public class TLMReader implements Iterable<Flight> {
	ArrayList<Flight> flights;
	private int byteCounter;

	public TLMReader() {
		flights = new ArrayList<Flight>();
	}

	public void Read(String path) throws IOException {
		this.Read(new FileInputStream(new File(path)));
	}

	public void Read(InputStream inputStream) throws IOException {
		BufferedInputStream bufferedStream = new BufferedInputStream(inputStream);
		Flight currentFlight = null;
		byte[] headerTest = new byte[4];
		bufferedStream.mark(4);
		while (bufferedStream.read(headerTest, 0, 4) == 4) {
			bufferedStream.reset();
			if (HeaderBlock.isHeaderBlock(headerTest)) {
				byte[] headerBytes = new byte[36];
				byteCounter += bufferedStream.read(headerBytes, 0, 36);
				if (HeaderNameBlock.isHeaderName(headerBytes)) {
					currentFlight = new Flight();
					currentFlight.addBlock(new HeaderNameBlock(headerBytes));
					this.flights.add(currentFlight);
>>>>>>> 902a225a
				} else if (HeaderRpmBlock.isRpmHeader(headerBytes)) {
					getCurrentFlight().addRpmHeaderBlock(new HeaderRpmBlock(headerBytes));
				}
			}

			@Override
			public void handleDataBlock(byte[] dataBytes, int flightNumber) {
				DataBlock createdDataBlock = DataBlock.createDataBlock(dataBytes, getCurrentFlight().getRpmHeader());
				if (createdDataBlock != null) {
					getCurrentFlight().addDataBlock(createdDataBlock);
				}
			}

			private IFlight getCurrentFlight() {
				if (flights.isEmpty()) {
					throw new RuntimeException("No current Flight available");
				}
				return flights.get(flights.size() - 1);
			}
		}.parseStream(new BufferedInputStream(inputStream));
		return flights;
	}

	public Flight parseFlight(InputStream inputStream, final int joId) throws IOException {
		final ArrayList<Flight> flights = new ArrayList<Flight>();
		new TlmParser() {

			@Override
			public void handleHeaderBlock(byte[] headerBytes, int flightNumber) {
				if (flightNumber != joId) {
					return;
				}
				if (HeaderNameBlock.isHeaderName(headerBytes)) {
					flights.add(new Flight());
					getCurrentFlight().addHeaderNameBlock(new HeaderNameBlock(headerBytes));
				} else if (HeaderRpmBlock.isRpmHeader(headerBytes)) {
					getCurrentFlight().addRpmHeaderBlock(new HeaderRpmBlock(headerBytes));
				} else if (HeaderVoltBlock.isVoltHeader(headerBytes)) {
					getCurrentFlight().addHeaderBlock(new HeaderVoltBlock(headerBytes));
				} else if (HeaderRxBlock.isRxHeader(headerBytes)) {
					getCurrentFlight().addHeaderBlock(new HeaderRxBlock(headerBytes));
				} else {
					getCurrentFlight().addHeaderBlock(new HeaderDataBlock(headerBytes));
				}
<<<<<<< HEAD
			}

			@Override
			public void handleDataBlock(byte[] dataBytes, int flightNumber) {
				if (flightNumber != joId) {
					return;
				}
				DataBlock createdDataBlock = DataBlock.createDataBlock(dataBytes, getCurrentFlight().getRpmHeader());
				if (createdDataBlock != null) {
					getCurrentFlight().addDataBlock(createdDataBlock);
				}
			}

			private Flight getCurrentFlight() {
				if (flights.isEmpty()) {
					throw new RuntimeException("No current Flight available");
				}
				return flights.get(flights.size() - 1);
			}
		}.parseStream(new BufferedInputStream(inputStream));
		if (flights.isEmpty()) {
			throw new RuntimeException("FlightId  '"+joId+"' not found in inputStream.");
=======
			} else {
				byte[] dataBytes = new byte[20];
				byteCounter += bufferedStream.read(dataBytes, 0, 20);
				DataBlock db = DataBlock.createDataBlock(dataBytes, currentFlight);
				currentFlight.addBlock(db);
			}
			bufferedStream.mark(4);
>>>>>>> 902a225a
		}
		Flight flight = flights.get(flights.size() - 1);
		flight.normalizeDataBlocks();
		return flight;
	}

	private abstract class TlmParser {

		public void parseStream(BufferedInputStream bufferedStream) throws IOException {
			int flightNumber = -1;
			byte[] headerTest = new byte[4];
			bufferedStream.mark(4);
			while (bufferedStream.read(headerTest, 0, 4) == 4) {
				bufferedStream.reset();
				if (HeaderBlock.isHeaderBlock(headerTest)) {
					byte[] headerBytes = new byte[36];
					byteCounter += bufferedStream.read(headerBytes, 0, 36);
					if (HeaderNameBlock.isHeaderName(headerBytes)) {
						flightNumber++;
					}
					handleHeaderBlock(headerBytes, flightNumber);
				} else {
					byte[] dataBytes = new byte[20];
					byteCounter += bufferedStream.read(dataBytes, 0, 20);
					handleDataBlock(dataBytes, flightNumber);
				}
				bufferedStream.mark(4);
			}
		}

		public abstract void handleDataBlock(byte[] dataBytes, int flightNumber);

		public abstract void handleHeaderBlock(byte[] headerBytes, int flightNumber);
	}

<<<<<<< HEAD
=======
	public boolean hasFlights() {
		return flights.size() > 0;
	}

	public int getNumberOfBytesRead() {
		return byteCounter;
	}
>>>>>>> 902a225a
}<|MERGE_RESOLUTION|>--- conflicted
+++ resolved
@@ -6,47 +6,15 @@
 import java.io.IOException;
 import java.io.InputStream;
 import java.util.ArrayList;
-<<<<<<< HEAD
-import java.util.List;
-=======
 import java.util.Iterator;
->>>>>>> 902a225a
 
 import com.monstarmike.tlmreader.datablock.DataBlock;
 import com.monstarmike.tlmreader.datablock.HeaderBlock;
 import com.monstarmike.tlmreader.datablock.HeaderDataBlock;
 import com.monstarmike.tlmreader.datablock.HeaderNameBlock;
 import com.monstarmike.tlmreader.datablock.HeaderRpmBlock;
-import com.monstarmike.tlmreader.datablock.HeaderRxBlock;
 import com.monstarmike.tlmreader.datablock.HeaderVoltBlock;
 
-<<<<<<< HEAD
-public class TLMReader {
-	
-	private int byteCounter;
-
-	public int getNumberOfBytesRead() {
-		return byteCounter;
-	}
-
-	public List<IFlight> parseFlightDefinitions(String path) throws IOException {
-		return this.parseFlightDefinitions(new FileInputStream(new File(path)));
-	}
-
-	public Flight parseFlight(String path, int joId) throws IOException {
-		return this.parseFlight(new FileInputStream(new File(path)), joId);
-	}
-
-	public List<IFlight> parseFlightDefinitions(InputStream inputStream) throws IOException {
-		final ArrayList<IFlight> flights = new ArrayList<IFlight>();
-		new TlmParser() {
-
-			@Override
-			public void handleHeaderBlock(byte[] headerBytes, int flightNumber) {
-				if (HeaderNameBlock.isHeaderName(headerBytes)) {
-					flights.add(new FlightDefinition());
-					getCurrentFlight().addHeaderNameBlock(new HeaderNameBlock(headerBytes));
-=======
 public class TLMReader implements Iterable<Flight> {
 	ArrayList<Flight> flights;
 	private int byteCounter;
@@ -73,75 +41,13 @@
 					currentFlight = new Flight();
 					currentFlight.addBlock(new HeaderNameBlock(headerBytes));
 					this.flights.add(currentFlight);
->>>>>>> 902a225a
 				} else if (HeaderRpmBlock.isRpmHeader(headerBytes)) {
-					getCurrentFlight().addRpmHeaderBlock(new HeaderRpmBlock(headerBytes));
+					currentFlight.addRpmHeaderBlock(new HeaderRpmBlock(headerBytes));
+				} else if (HeaderVoltBlock.isVoltHeader(headerBytes)) {
+					currentFlight.addBlock(new HeaderVoltBlock(headerBytes));
+				} else {
+					currentFlight.addBlock(new HeaderDataBlock(headerBytes));
 				}
-			}
-
-			@Override
-			public void handleDataBlock(byte[] dataBytes, int flightNumber) {
-				DataBlock createdDataBlock = DataBlock.createDataBlock(dataBytes, getCurrentFlight().getRpmHeader());
-				if (createdDataBlock != null) {
-					getCurrentFlight().addDataBlock(createdDataBlock);
-				}
-			}
-
-			private IFlight getCurrentFlight() {
-				if (flights.isEmpty()) {
-					throw new RuntimeException("No current Flight available");
-				}
-				return flights.get(flights.size() - 1);
-			}
-		}.parseStream(new BufferedInputStream(inputStream));
-		return flights;
-	}
-
-	public Flight parseFlight(InputStream inputStream, final int joId) throws IOException {
-		final ArrayList<Flight> flights = new ArrayList<Flight>();
-		new TlmParser() {
-
-			@Override
-			public void handleHeaderBlock(byte[] headerBytes, int flightNumber) {
-				if (flightNumber != joId) {
-					return;
-				}
-				if (HeaderNameBlock.isHeaderName(headerBytes)) {
-					flights.add(new Flight());
-					getCurrentFlight().addHeaderNameBlock(new HeaderNameBlock(headerBytes));
-				} else if (HeaderRpmBlock.isRpmHeader(headerBytes)) {
-					getCurrentFlight().addRpmHeaderBlock(new HeaderRpmBlock(headerBytes));
-				} else if (HeaderVoltBlock.isVoltHeader(headerBytes)) {
-					getCurrentFlight().addHeaderBlock(new HeaderVoltBlock(headerBytes));
-				} else if (HeaderRxBlock.isRxHeader(headerBytes)) {
-					getCurrentFlight().addHeaderBlock(new HeaderRxBlock(headerBytes));
-				} else {
-					getCurrentFlight().addHeaderBlock(new HeaderDataBlock(headerBytes));
-				}
-<<<<<<< HEAD
-			}
-
-			@Override
-			public void handleDataBlock(byte[] dataBytes, int flightNumber) {
-				if (flightNumber != joId) {
-					return;
-				}
-				DataBlock createdDataBlock = DataBlock.createDataBlock(dataBytes, getCurrentFlight().getRpmHeader());
-				if (createdDataBlock != null) {
-					getCurrentFlight().addDataBlock(createdDataBlock);
-				}
-			}
-
-			private Flight getCurrentFlight() {
-				if (flights.isEmpty()) {
-					throw new RuntimeException("No current Flight available");
-				}
-				return flights.get(flights.size() - 1);
-			}
-		}.parseStream(new BufferedInputStream(inputStream));
-		if (flights.isEmpty()) {
-			throw new RuntimeException("FlightId  '"+joId+"' not found in inputStream.");
-=======
 			} else {
 				byte[] dataBytes = new byte[20];
 				byteCounter += bufferedStream.read(dataBytes, 0, 20);
@@ -149,44 +55,13 @@
 				currentFlight.addBlock(db);
 			}
 			bufferedStream.mark(4);
->>>>>>> 902a225a
 		}
-		Flight flight = flights.get(flights.size() - 1);
-		flight.normalizeDataBlocks();
-		return flight;
 	}
 
-	private abstract class TlmParser {
-
-		public void parseStream(BufferedInputStream bufferedStream) throws IOException {
-			int flightNumber = -1;
-			byte[] headerTest = new byte[4];
-			bufferedStream.mark(4);
-			while (bufferedStream.read(headerTest, 0, 4) == 4) {
-				bufferedStream.reset();
-				if (HeaderBlock.isHeaderBlock(headerTest)) {
-					byte[] headerBytes = new byte[36];
-					byteCounter += bufferedStream.read(headerBytes, 0, 36);
-					if (HeaderNameBlock.isHeaderName(headerBytes)) {
-						flightNumber++;
-					}
-					handleHeaderBlock(headerBytes, flightNumber);
-				} else {
-					byte[] dataBytes = new byte[20];
-					byteCounter += bufferedStream.read(dataBytes, 0, 20);
-					handleDataBlock(dataBytes, flightNumber);
-				}
-				bufferedStream.mark(4);
-			}
-		}
-
-		public abstract void handleDataBlock(byte[] dataBytes, int flightNumber);
-
-		public abstract void handleHeaderBlock(byte[] headerBytes, int flightNumber);
+	public Iterator<Flight> iterator() {
+		return this.flights.iterator();
 	}
 
-<<<<<<< HEAD
-=======
 	public boolean hasFlights() {
 		return flights.size() > 0;
 	}
@@ -194,5 +69,4 @@
 	public int getNumberOfBytesRead() {
 		return byteCounter;
 	}
->>>>>>> 902a225a
 }